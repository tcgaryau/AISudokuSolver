--- conflicted
+++ resolved
@@ -95,7 +95,7 @@
         sg_row_total = int(math.sqrt(size))
         sg_col_total = int(math.ceil(math.sqrt(size)))
         set_index = (row // sg_row_total) * \
-            sg_col_total + (col // sg_col_total)
+                    sg_col_total + (col // sg_col_total)
         return set(range(1, size + 1)) - set(
             list(self.row_set[row])
             + list(self.col_set[col])
@@ -147,7 +147,6 @@
         for v in values:
             if self.ac3_is_consistent(next_empty, v):
                 next_empty.domain = [v]
-                # result is always true currently - need to fix ac3 or revise method
                 result, revised_list = self.ac3(next_empty)
                 if result:
                     next_empty.assigned = True
@@ -158,13 +157,9 @@
                     next_empty.assigned = False
                     self.unassigned.add(next_empty)
                 next_empty.domain = saved_values
-                for row, col, value in revised_list:  # revised_list is always empty currently
+                for row, col, value in revised_list:
                     self.board[row][col].domain.append(value)
-                # [self.board[row][col].domain.append(value) for row, col, value in revised_list]
-                # for i in range(self.size_data):
-                #     for j in range(self.size_data):
-                #         print(self.board[i][j].domain, end=" ")
-                #     print("\n")
+
 
         return False
 
@@ -226,38 +221,19 @@
         """
         revised_list = []
 
-        # while self.arcs:
-        #     # print("We popping")
-        #     # for set_arc in self.arcs:
-        #     #     if set_arc.square2 is square:
-        #     #         arc = set_arc
-        #     #         self.arcs.remove(arc)
-        #     #         break
-        #
-        #     arc = self.arcs.pop()
-        #     result, revised_list = self.revise(arc, revised_list)
-        #     if result:
-        #         if len(arc.square1.domain) == 0:
-        #             return False, revised_list
-        #         for neighbor in arc.square1.neighbors:
-        #             if neighbor is not arc.square2:
-        #                 self.arcs.add(Arc(neighbor, arc.square1))
+        for neighbor in square.neighbors:
+            if not neighbor.assigned and neighbor != square:
+                self.arcs.add(Arc(neighbor, square))
 
         while self.arcs:
-            # print("We popping")
-            # for set_arc in self.arcs:
-            #     if set_arc.square2 is square:
-            #         arc = set_arc
-            #         self.arcs.remove(arc)
-            #         break
-
             arc = self.arcs.pop()
             result, revised_list = self.revise(arc, revised_list)
+
             if result:
                 if len(arc.square1.domain) == 0:
                     return False, revised_list
                 for neighbor in arc.square1.neighbors:
-                    if neighbor is not arc.square2:
+                    if neighbor not in [arc.square2, arc.square1]:
                         self.arcs.add(Arc(neighbor, arc.square1))
         return True, revised_list
 
@@ -269,17 +245,27 @@
         """
         revised = False
         for x in arc.square1.domain:
-            # print("Square 1 domain: ", arc.square1.domain, "S quare2 domain: ", arc.square2.domain)
             # Xi's domain = {1 2 3}, Xj's domain = {1}
-            if len(arc.square2.domain) == 1 and x in arc.square2.domain:
-                # if len(arc.square2.domain) == 1 and x in arc.square2.domain and x in arc.square1.domain:
-                print("Removed: ", x, "from square: ", arc.square1.row, arc.square1.col)
+            if len(arc.square2.domain) == 1 and x in [arc.square1.domain, arc.square2.domain]:
                 arc.square1.domain.remove(x)
                 revised_list.append((arc.square1.row, arc.square1.col, x))
                 revised = True
         return revised, revised_list
 
-
+    def is_consistent(self, value, square2):
+        """
+        Check if a value is consistent with a square.
+        :param value: a value
+        :param square2: a Square
+        :return: a boolean
+        """
+        return value not in square2.domain
+
+        # for domain_value in square2.domain:
+        #     if domain_value != value:
+        #         return False
+        #
+        # return True
 
     def find_least_constraining_value(self, square):
         """
@@ -295,6 +281,10 @@
                 if val in neighbour.domain:
                     neighbour_frequency[val] += 1
 
+        # min_val = None
+        # for key, value in neighbour_frequency.items():
+        #     if min_val is None or value < neighbour_frequency[min_val]:
+        #         min_val = key
         return sorted(neighbour_frequency, key=neighbour_frequency.get)
 
 
@@ -309,17 +299,6 @@
     #     [0, 1, 0, 0, 0, 0, 0, 5, 0],
     #     [0, 0, 9, 0, 0, 0, 0, 8, 0],
     #     [0, 0, 6, 0, 0, 0, 0, 3, 9]
-    # ]
-    # puzzle = [
-    #     [4, 0, 1, 0, 0, 0, 6, 0, 0],
-    #     [0, 9, 0, 3, 0, 6, 0, 5, 0],
-    #     [0, 0, 0, 0, 9, 0, 0, 0, 0],
-    #     [0, 2, 0, 0, 0, 0, 0, 0, 9],
-    #     [0, 0, 0, 1, 0, 9, 0, 0, 0],
-    #     [7, 0, 0, 0, 0, 0, 0, 0, 6],
-    #     [0, 0, 0, 0, 2, 0, 0, 0, 0],
-    #     [0, 8, 0, 5, 0, 7, 0, 6, 0],
-    #     [1, 0, 3, 0, 0, 0, 7, 0, 2]
     # ]
     puzzle = [
         [4, 0, 0, 0, 0, 0, 8, 0, 5],
@@ -353,7 +332,6 @@
     for i in csp.board:
         for j in i:
             print(j.row, j.col, j.domain)
-<<<<<<< HEAD
     start_time = time.time()
     if final_result := csp.solve_csp():
         print(f"Solved in {time.time() - start_time} seconds")
@@ -363,17 +341,6 @@
     # for i in csp.board:
     #     for j in i:
     #         print(j.row, j.col, j.domain)
-=======
-
-    start_time = time.time()
-    result = csp.solve_csp()
-    if result:
-        print("Solved in {} seconds".format(time.time() - start_time))
-    print("\nSolved Board")
-    for i in csp.board:
-        for j in i:
-            print(j.row, j.col, j.domain)
->>>>>>> dfbb03b4
 
 
 def test_generate_sets(puzzle_data):
