--- conflicted
+++ resolved
@@ -262,27 +262,18 @@
         max_time = start + 300
         solution = self.puzzle_solution_bf if mode == 'bf' else self.puzzle_solution_csp
         while time.time() < max_time:
-<<<<<<< HEAD
             if solver.solve():
-                solution = solver.return_board()
-=======
-            if brute_force.solve_brute_force():
-                self.puzzle_data = brute_force.return_board()
+                solution = brute_force.return_board()
                 print(f"Brute Force took {time.time() - start} s") 
                 self.brute_force_timer = time.time() - start
->>>>>>> 679eaaf1
                 self.draw_whole_grid(self.size_data, self.size_data, int(
                     math.sqrt(self.size_data)), math.ceil(math.sqrt(self.size_data)), solution)
                 break
             elif mode == 'bf' and brute_force.current_limit < brute_force.max_fail:
                 self.display_message("This is an invalid board that has no solution.")
                 break
-<<<<<<< HEAD
             if mode == 'bf' and brute_force.max_fail < brute_force.current_limit:
-=======
-            if brute_force.max_fail < brute_force.current_limit:
                 print("Increasing the depth from", brute_force.max_fail)
->>>>>>> 679eaaf1
                 brute_force.increase_max_depth()
         else:
             self.display_message("Timer ran out. No solution found.")
@@ -315,11 +306,7 @@
         btn_solve_heuristic.grid(row=0, column=4)
 
         btn_solve_csp = Button(self.bottom_frame, text="Solve (CSP)", font=btnFont,
-<<<<<<< HEAD
-                               command=self.on_click_solve_csp, width=15, height=2)
-=======
-                               command=self.solve_csp, width=15, height=2, state="disabled")
->>>>>>> 679eaaf1
+                               command=self.on_click_solve_csp, width=15, height=2, state="disabled")
         btn_solve_csp.grid(row=0, column=8)
 
         btn_clear = Button(self.bottom_frame, text="Clear", font=btnFont, command=self.clear, width=15, height=2)
