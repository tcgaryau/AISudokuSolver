import math
import copy
import itertools
import multiprocessing
import functools
from typing import Set, List


class Square:
    """
    Represent a square on a sudoku board.
    Each square has a row and col number; a flag indicating whether it has been assigned a value; a set containing
    all values that can be assigned as its domain; a set containing all unassigned neighbors of the square.
    """

    def __init__(self, row, col, domain, assigned=False):
        self.row = row
        self.col = col
        self.assigned = assigned
        self.domain = domain
        self.neighbors = set()
        self.row_neighbors = set()
        self.col_neighbors = set()
        self.sg_neighbors = set()
        # TODO: add a subgrid store

    def __str__(self):
        return f"Square {self.row} {self.col} domain: {self.domain} length of neighbors: {len(self.neighbors)}"


class Arc:
    """
    Represent an arc between two squares.
    Each arc has a start square and an end square.
    """

    def __init__(self, square1_x, square1_y, square2_x, square2_y):
        self.square1_x = square1_x
        self.square1_y = square1_y
        self.square2_x = square2_x
        self.square2_y = square2_y


class CSP:
    def __init__(self, puzzle_data):
        self.puzzle_data = copy.deepcopy(puzzle_data)
        self.size_data = len(puzzle_data)
        self.board = None
        self.unassigned: Set[Square] = set()

    def init_board(self):
        """ Initialize a sudoku board as a 2D array of Squares, and the domain of each square. """
        board = [[None for _ in range(self.size_data)] for _ in range(self.size_data)]
        for i, j in itertools.product(range(self.size_data), range(self.size_data)):
            value = self.puzzle_data[i][j]
            if value == 0:
                # domain = list(self._get_consistent_values(i, j))
                domain = list(range(1, self.size_data + 1))
                square = Square(i, j, domain)
                board[i][j] = square
                if len(domain) > 1:
                    self.unassigned.add(square)
            else:
                board[i][j] = Square(i, j, [value], True)
        self.board = board

    def init_arc_constraints(self):
        """ Generate arc constraints for each square. """
        arcs = set()
        for i, j in itertools.product(range(self.size_data), range(self.size_data)):
            square = self.board[i][j]
            for arc in self._get_arcs(square):
                if arc.square1_x != arc.square2_x and arc.square1_y != arc.square2_y:
                    arcs.add(arc)
        return arcs

    def _get_neighbors(self, square):
        return square.neighbors

    def _get_arcs(self, square):
        neighbors = self._get_neighbors(square)

        return [
            Arc(neighbor[0], neighbor[1], square.row, square.col)
            for neighbor in neighbors
        ]

    def init_binary_constraints(self):
        """ Populate the neighbors field of every square on the current board. """
        board = self.board
        size = self.size_data
        sg_row_total = int(math.sqrt(size))
        sg_col_total = int(math.ceil(math.sqrt(size)))

        for i, j in itertools.product(range(size), range(size)):
            curr_square: Square = board[i][j]
            # for curr_square in self.unassigned:
            row = curr_square.row
            col = curr_square.col

            for n in range(size):
                square = board[row][n]
                if n != col:
                    curr_square.neighbors.add((square.row, square.col))
                    curr_square.col_neighbors.add((square.row, square.col))

            for m in range(size):
                square = board[m][col]
                if m != row:
                    curr_square.neighbors.add((square.row, square.col))
                    curr_square.row_neighbors.add((square.row, square.col))

            shift_row = row // sg_row_total * sg_row_total
            shift_col = col // sg_col_total * sg_col_total
            for m, n in itertools.product(range(sg_row_total), range(sg_col_total)):
                square = board[m + shift_row][n + shift_col]
                if m + shift_row != row and n + shift_col != col:
                    curr_square.neighbors.add((square.row, square.col))
                    curr_square.sg_neighbors.add((square.row, square.col))
            # curr_square.neighbors = set(list(curr_square.row_neighbors) + list(curr_square.col_neighbors)
            #                             + list(curr_square.sg_neighbors))

    def solve_csp_multiprocess(self):
        """ CSP algorithms. Use multiprocessing for searching."""
        import sys
        sys.setrecursionlimit(10000000)

        # Return true if all squares have been assigned a value
        if len(self.unassigned) == 0:
            self.generate_puzzle_solution()
            return True

        next_empty = self.select_unassigned()
        values = self.find_least_constraining_value(next_empty)
        saved_values = copy.deepcopy(values)

        with multiprocessing.Pool(processes=multiprocessing.cpu_count()) as pool:
            # def quit_process(args):
            #     for arg in args:
            #         if isinstance(arg, tuple):
            #             self.board = arg[1]
            #             pool.terminate()
            #             return True

            starts = [(next_empty, v, saved_values) for v in saved_values]
            print("Starting Length of starts: ", len(starts))

            # using starmap_async (original)
            # results = pool.starmap_async(self.solve_csp_mp_helper, starts,
            #                    callback=quit_process, chunksize=1)
            # results.wait()

            # using imap_unordered
            for results in pool.imap_unordered(
                    functools.partial(
                        self.solve_csp_mp_helper, next_empty, saved_values=saved_values), values,
                    chunksize=1):
                if results:
                    self.board = results[1]
                    pool.terminate()
                    self.generate_puzzle_solution()
                    return True

        return False

        # if self.solve_csp():
        #     print("Finished solving")
        #     return True

    def solve_csp_mp_helper(self, target_cell, v, saved_values):
        """ Recursive csp algorithm with constraint propagation. """
        if self.is_consistent(target_cell, v):
            # Add the value to assignment
            target_cell.domain = [v]
            target_cell.assigned = True
            self.unassigned.remove(target_cell)

            # MAC using ac-3
            is_inference, revised_list = self.mac(target_cell)
            if is_inference and self.solve_csp():
                return True, self.board
            for square_x, square_y, value in revised_list:
                self.board[square_x][square_y].domain.append(value)
                self.unassigned.add(self.board[square_x][square_y])
                # self.board[square_x][square_y].assigned = False

            # Remove the value from assignment
            target_cell.domain = saved_values
            target_cell.assigned = False
            self.unassigned.add(target_cell)
        return False

    def solve_csp(self):
        """ CSP algorithms. """

        # Return true if all squares have been assigned a value
        if len(self.unassigned) == 0:
            self.generate_puzzle_solution()
            return True

        next_empty = self.select_unassigned()
        values = self.find_least_constraining_value(next_empty)
        for v in values:
            if self.is_consistent(next_empty, v):
                # Add the value to assignment
                next_empty.domain = [v]
                next_empty.assigned = True
                self.unassigned.remove(next_empty)

                # MAC using ac-3
                is_inference, revised_list = self.mac(next_empty)
                # if is_inference:
                #     valid_naked_pair = self.naked_pairs(revised_list)
                if is_inference and self.naked_pairs(revised_list) and self.solve_csp():
                    return True
                for square_x, square_y, value in revised_list:
                    self.board[square_x][square_y].domain.append(value)
                    self.unassigned.add(self.board[square_x][square_y])
                    # self.board[square_x][square_y].assigned = False

                # Remove the value from assignment
                next_empty.domain = values
                next_empty.assigned = False
                self.unassigned.add(next_empty)

        return False

    def is_consistent(self, next_empty, v):
        """ Check if the neighbors of next_empty is arc-consistent with it. """
        return not any(
            len(self.board[neighbor[0]][neighbor[1]
                                        ].domain) == 1 and v in self.board[neighbor[0]][neighbor[1]].domain
            for neighbor in next_empty.neighbors
        )

    def select_unassigned(self):
        """
        Select the best square to assign next using MRV and Degree heuristics.
        :return: a Square
        """
        squares = self.find_mrv()
        if len(squares) > 1:
            squares = self.find_max_degree(squares)
        return squares[0]

    def find_mrv(self):
        """
        Find the Squares with the Minimum Remaining Values
        :return: a list of Square
        """
        min_size = self.size_data
        mrv = []
        for square in self.unassigned:
            length = len(square.domain)
            if length < min_size:
                mrv = [square]
                min_size = length
            elif length == min_size:
                mrv.append(square)
        return mrv

    def find_max_degree(self, squares):
        """
        Find the squares with the maximum number of degrees from a five list of Squares.
        :param squares: a list of Squares to be evaluated
        :return: a list of Squares
        """
        max_degree = 0
        md = []
        for square in squares:
            degree = len(
                [neighbor for neighbor in square.neighbors if not self.board[neighbor[0]][neighbor[1]].assigned])
            if degree > max_degree:
                md = [square]
                max_degree = degree
            elif degree == max_degree:
                md.append(square)
        return md

    def mac(self, square):
        """
        Maintaining Arc Consistency using AC-3 algorithm.
        :param square: a Square
        """
        arcs = {
            Arc(neighbor[0], neighbor[1], square.row, square.col)
            for neighbor in square.neighbors
            if not self.board[neighbor[0]][neighbor[1]].assigned
        }
        return self.ac3(arcs)

    def ac3(self, arcs):
        """
        Check if the domain of a square is consistent with its neighbors.
        :param arcs: a set of Arcs
        :return: a boolean
        """
        revised_list = []
        while len(arcs) > 0:
            arc = arcs.pop()

            if self.revise(arc, revised_list):
                if len(self.board[arc.square1_x][arc.square1_y].domain) == 0:
                    return False, revised_list
                for neighbor in self.board[arc.square1_x][arc.square1_y].neighbors:
                    if neighbor is not (arc.square2_x, arc.square2_y):
                        arcs.add(
                            Arc(neighbor[0], neighbor[1], arc.square1_x, arc.square1_y))
        return True, revised_list

    def naked_pairs(self, revised_list):

        for cell in self.unassigned:
            if len(cell.domain) != 2:
                continue
            first_val = cell.domain[0]
            second_val = cell.domain[1]
            neighbor_list = [list(cell.row_neighbors), list(
                cell.col_neighbors), list(cell.sg_neighbors)]
            for neighbor_group in neighbor_list:
                cells_to_modify: List[Square] = []
                naked_found = 0
                # naked_found = False
                for neighbor in neighbor_group:
                    neighbor_domain = self.board[neighbor[0]][neighbor[1]].domain
                    if len(neighbor_domain) == 2 and first_val in neighbor_domain and second_val in neighbor_domain:
                        naked_found += 1
                        continue
                    cells_to_modify.append(self.board[neighbor[0]][neighbor[1]])
                if naked_found > 1:
                    return False
                if naked_found == 1:
                    for cell_to_modify in cells_to_modify:
                        if first_val in cell_to_modify.domain:
                            cell_to_modify.domain.remove(first_val)
                            revised_list.append((cell_to_modify.row, cell_to_modify.col, first_val))
                        if second_val in cell_to_modify.domain:
                            cell_to_modify.domain.remove(second_val)
                            revised_list.append((cell_to_modify.row, cell_to_modify.col, second_val))

                        # if len(cell_to_modify.domain) == 1:
                        #     self.unassigned.remove(self.board[cell_to_modify.row][cell_to_modify.col])
                        #     self.board[cell_to_modify.row][cell_to_modify.col].assigned = True
                        if len(cell_to_modify.domain) == 0:
                            return False
        return True

    def revise(self, arc, revised_list):
        """
        Check if the domain of a square is consistent with its neighbors.
        :param arc: an Arc
        :return: a boolean
        """
        if len(self.board[arc.square2_x][arc.square2_y].domain) > 1:
            return False

        for x in self.board[arc.square1_x][arc.square1_y].domain:
            if x in self.board[arc.square2_x][arc.square2_y].domain:
                self.board[arc.square1_x][arc.square1_y].domain.remove(x)
                revised_list.append((arc.square1_x, arc.square1_y, x))
                if len(self.board[arc.square1_x][arc.square1_y].domain) == 1:
                    self.unassigned.remove(self.board[arc.square1_x][arc.square1_y])
                    # self.board[arc.square1_x][arc.square1_y].assigned = True
                return True
        return False

    def find_least_constraining_value(self, square):
        """
        Find the value that will eliminate the least number of values in the domain of its neighbors.
        :param square: a Square
        :return: a value
        """
        neighbour_frequency = {val: 0 for val in square.domain}

        for val in square.domain:
            for neighbour in [neighbor for neighbor in square.neighbors if
                              not self.board[neighbor[0]][neighbor[1]].assigned]:
                if val in self.board[neighbour[0]][neighbour[1]].domain:
                    neighbour_frequency[val] += 1

        return sorted(neighbour_frequency, key=neighbour_frequency.get)

    def solve(self):
        """
        Initialize the board and constraints, and then solve the puzzle using CSP.
        :return: if successfully found a solution, bool
        """
        self.init_board()
        self.init_binary_constraints()
<<<<<<< HEAD
        self.ac3(self.init_constraints())
        # return self.solve_csp()
=======
        arcs = self.init_arc_constraints()
        self.ac3(arcs)
>>>>>>> 9ce8a8f6
        return self.solve_csp_multiprocess()

    def generate_puzzle_solution(self):
        """ Generate puzzle data from a Board. """
        for i, j in itertools.product(range(self.size_data), range(self.size_data)):

            self.puzzle_data[i][j] = self.board[i][j].domain[0]

    def return_board(self):
        """
        :return: puzzle data, a 2D array
        """
        return self.puzzle_data<|MERGE_RESOLUTION|>--- conflicted
+++ resolved
@@ -387,13 +387,7 @@
         """
         self.init_board()
         self.init_binary_constraints()
-<<<<<<< HEAD
-        self.ac3(self.init_constraints())
-        # return self.solve_csp()
-=======
-        arcs = self.init_arc_constraints()
-        self.ac3(arcs)
->>>>>>> 9ce8a8f6
+        self.ac3(self.init_arc_constraints())
         return self.solve_csp_multiprocess()
 
     def generate_puzzle_solution(self):
